import { Link } from 'react-router-dom';
import { CalendarCheck, Users, CreditCard, ShieldCheck } from 'lucide-react';
import { useActivityStore } from '../stores/activityStore';
import { useEffect } from 'react';

const HomePage = () => {
  const { activities, fetchActivities, isLoading } = useActivityStore();
  
  useEffect(() => {
    fetchActivities();
  }, [fetchActivities]);
  
  // Get top activities (limit to 4)
  const topActivities = activities.slice(0, 4);
  
  return (
    <div className="page-transition">
      {/* Hero section */}
      <section className="bg-gradient-to-br from-primary-50 to-blue-50 py-16 md:py-24">
        <div className="container max-w-7xl mx-auto px-4 sm:px-6 lg:px-8">
          <div className="grid md:grid-cols-2 gap-8 items-center">
            <div className="order-2 md:order-1">
              <h1 className="text-4xl md:text-5xl font-bold leading-tight text-gray-900 mb-6">
                Stages passionnants pour vos enfants !
              </h1>
              <p className="text-lg text-gray-600 mb-8">
                Inscrivez vos enfants à nos stages de qualité pour des vacances inoubliables.
                Nature, cirque, science, sport et bien plus encore.
              </p>
              <div className="flex flex-col sm:flex-row space-y-4 sm:space-y-0 sm:space-x-4">
                <Link
                  to="/activities"
                  className="btn-primary text-center py-3 px-6"
                >
                  Découvrir les stages
                </Link>
                <Link
                  to="/register"
                  className="btn-outline text-center py-3 px-6"
                >
                  Créer un compte
                </Link>
              </div>
            </div>
            <div className="order-1 md:order-2">
              <img
                src="https://www.eclosion.be/new/wp-content/uploads/2017/11/site-bg-01.jpg"
                alt="Enfants s'amusant pendant un stage"
                className="rounded-xl shadow-xl w-full"
              />
            </div>
          </div>
        </div>
      </section>
      
      {/* Features section */}
      <section className="py-16">
        <div className="container max-w-7xl mx-auto px-4 sm:px-6 lg:px-8">
          <div className="text-center mb-16">
            <h2 className="text-3xl font-bold text-gray-900 mb-4">Comment ça marche ?</h2>
            <p className="text-lg text-gray-600 max-w-3xl mx-auto">
              Un processus simple et rapide pour inscrire vos enfants à nos stages
            </p>
          </div>
          
          <div className="grid md:grid-cols-4 gap-8">
            <div className="bg-white p-6 rounded-xl shadow-md text-center hover:shadow-lg transition-shadow">
              <div className="inline-flex items-center justify-center p-3 bg-primary-100 rounded-full mb-5">
                <Users className="h-8 w-8 text-primary-600" />
              </div>
              <h3 className="text-xl font-semibold mb-3">Créez un compte</h3>
              <p className="text-gray-600">
                Inscrivez-vous et ajoutez les profils de vos enfants avec leurs informations
              </p>
            </div>
            
            <div className="bg-white p-6 rounded-xl shadow-md text-center hover:shadow-lg transition-shadow">
              <div className="inline-flex items-center justify-center p-3 bg-primary-100 rounded-full mb-5">
                <CalendarCheck className="h-8 w-8 text-primary-600" />
              </div>
              <h3 className="text-xl font-semibold mb-3">Choisissez un stage</h3>
              <p className="text-gray-600">
                Parcourez notre catalogue et sélectionnez les stages qui intéressent vos enfants
              </p>
            </div>
            
            <div className="bg-white p-6 rounded-xl shadow-md text-center hover:shadow-lg transition-shadow">
              <div className="inline-flex items-center justify-center p-3 bg-primary-100 rounded-full mb-5">
                <CreditCard className="h-8 w-8 text-primary-600" />
              </div>
              <h3 className="text-xl font-semibold mb-3">Paiement sécurisé</h3>
              <p className="text-gray-600">
                Effectuez le paiement via notre plateforme sécurisée en toute confiance
              </p>
            </div>
            
            <div className="bg-white p-6 rounded-xl shadow-md text-center hover:shadow-lg transition-shadow">
              <div className="inline-flex items-center justify-center p-3 bg-primary-100 rounded-full mb-5">
                <ShieldCheck className="h-8 w-8 text-primary-600" />
              </div>
              <h3 className="text-xl font-semibold mb-3">Confirmation</h3>
              <p className="text-gray-600">
                Recevez votre confirmation d'inscription et les informations pratiques
              </p>
            </div>
          </div>
        </div>
      </section>
      
      {/* Activities preview */}
      <section className="py-16 bg-gray-50">
        <div className="container max-w-7xl mx-auto px-4 sm:px-6 lg:px-8">
          <div className="flex flex-col md:flex-row md:items-center md:justify-between mb-12">
            <div>
              <h2 className="text-3xl font-bold text-gray-900 mb-4">Nos stages populaires</h2>
              <p className="text-lg text-gray-600 max-w-3xl">
                Découvrez notre sélection de stages variés pour tous les âges et tous les goûts
              </p>
            </div>
            <Link
              to="/activities"
              className="mt-4 md:mt-0 text-primary-600 hover:text-primary-700 font-semibold flex items-center"
            >
              Voir tous les stages
              <svg className="ml-2 w-5 h-5" fill="none" stroke="currentColor" viewBox="0 0 24 24">
                <path strokeLinecap="round" strokeLinejoin="round" strokeWidth="2" d="M9 5l7 7-7 7" />
              </svg>
            </Link>
          </div>
          
          <div className="grid sm:grid-cols-2 lg:grid-cols-4 gap-6">
            {isLoading ? (
              Array(4).fill(0).map((_, index) => (
                <div key={index} className="bg-white rounded-xl shadow animate-pulse">
                  <div className="h-52 bg-gray-200 rounded-t-xl"></div>
                  <div className="p-4">
                    <div className="h-6 bg-gray-200 rounded mb-3"></div>
                    <div className="h-4 bg-gray-200 rounded mb-2"></div>
                    <div className="h-4 bg-gray-200 rounded mb-2 w-2/3"></div>
                    <div className="h-8 bg-gray-200 rounded mt-4"></div>
                  </div>
                </div>
              ))
            ) : (
              <div className="col-span-full py-12 text-center">
                <div className="bg-white rounded-xl shadow-md p-8 mx-auto max-w-2xl">
                  <h3 className="text-2xl font-bold text-gray-800 mb-4">Disponible bientôt</h3>
                  <p className="text-gray-600 mb-6">
                    Notre catalogue de stages est en cours de préparation. Revenez bientôt pour découvrir notre sélection d'activités passionnantes pour vos enfants.
                  </p>
                  <Link
                    to="/register"
                    className="btn-primary inline-block"
                  >
                    Créer un compte pour être informé
                  </Link>
                </div>
              </div>
            )}
          </div>
        </div>
      </section>
      
      {/* Testimonials section */}
      <section className="py-16">
        <div className="container max-w-7xl mx-auto px-4 sm:px-6 lg:px-8">
          <div className="text-center mb-16">
            <h2 className="text-3xl font-bold text-gray-900 mb-4">Ce que disent les parents</h2>
            <p className="text-lg text-gray-600 max-w-3xl mx-auto">
              Découvrez les témoignages de parents satisfaits
            </p>
          </div>
          
          <div className="grid md:grid-cols-3 gap-8">
            <div className="bg-white p-6 rounded-xl shadow-md hover:shadow-lg transition-shadow">
              <div className="flex items-center mb-4">
                <svg className="text-yellow-400 w-5 h-5" fill="currentColor" viewBox="0 0 20 20">
                  <path d="M9.049 2.927c.3-.921 1.603-.921 1.902 0l1.07 3.292a1 1 0 00.95.69h3.462c.969 0 1.371 1.24.588 1.81l-2.8 2.034a1 1 0 00-.364 1.118l1.07 3.292c.3.921-.755 1.688-1.54 1.118l-2.8-2.034a1 1 0 00-1.175 0l-2.8 2.034c-.784.57-1.838-.197-1.539-1.118l1.07-3.292a1 1 0 00-.364-1.118L2.98 8.72c-.783-.57-.38-1.81.588-1.81h3.461a1 1 0 00.951-.69l1.07-3.292z"></path>
                </svg>
                <svg className="text-yellow-400 w-5 h-5" fill="currentColor" viewBox="0 0 20 20">
                  <path d="M9.049 2.927c.3-.921 1.603-.921 1.902 0l1.07 3.292a1 1 0 00.95.69h3.462c.969 0 1.371 1.24.588 1.81l-2.8 2.034a1 1 0 00-.364 1.118l1.07 3.292c.3.921-.755 1.688-1.54 1.118l-2.8-2.034a1 1 0 00-1.175 0l-2.8 2.034c-.784.57-1.838-.197-1.539-1.118l1.07-3.292a1 1 0 00-.364-1.118L2.98 8.72c-.783-.57-.38-1.81.588-1.81h3.461a1 1 0 00.951-.69l1.07-3.292z"></path>
                </svg>
                <svg className="text-yellow-400 w-5 h-5" fill="currentColor" viewBox="0 0 20 20">
                  <path d="M9.049 2.927c.3-.921 1.603-.921 1.902 0l1.07 3.292a1 1 0 00.95.69h3.462c.969 0 1.371 1.24.588 1.81l-2.8 2.034a1 1 0 00-.364 1.118l1.07 3.292c.3.921-.755 1.688-1.54 1.118l-2.8-2.034a1 1 0 00-1.175 0l-2.8 2.034c-.784.57-1.838-.197-1.539-1.118l1.07-3.292a1 1 0 00-.364-1.118L2.98 8.72c-.783-.57-.38-1.81.588-1.81h3.461a1 1 0 00.951-.69l1.07-3.292z"></path>
                </svg>
                <svg className="text-yellow-400 w-5 h-5" fill="currentColor" viewBox="0 0 20 20">
                  <path d="M9.049 2.927c.3-.921 1.603-.921 1.902 0l1.07 3.292a1 1 0 00.95.69h3.462c.969 0 1.371 1.24.588 1.81l-2.8 2.034a1 1 0 00-.364 1.118l1.07 3.292c.3.921-.755 1.688-1.54 1.118l-2.8-2.034a1 1 0 00-1.175 0l-2.8 2.034c-.784.57-1.838-.197-1.539-1.118l1.07-3.292a1 1 0 00-.364-1.118L2.98 8.72c-.783-.57-.38-1.81.588-1.81h3.461a1 1 0 00.951-.69l1.07-3.292z"></path>
                </svg>
                <svg className="text-yellow-400 w-5 h-5" fill="currentColor" viewBox="0 0 20 20">
                  <path d="M9.049 2.927c.3-.921 1.603-.921 1.902 0l1.07 3.292a1 1 0 00.95.69h3.462c.969 0 1.371 1.24.588 1.81l-2.8 2.034a1 1 0 00-.364 1.118l1.07 3.292c.3.921-.755 1.688-1.54 1.118l-2.8-2.034a1 1 0 00-1.175 0l-2.8 2.034c-.784.57-1.838-.197-1.539-1.118l1.07-3.292a1 1 0 00-.364-1.118L2.98 8.72c-.783-.57-.38-1.81.588-1.81h3.461a1 1 0 00.951-.69l1.07-3.292z"></path>
                </svg>
              </div>
              <p className="text-gray-600 mb-4">
<<<<<<< HEAD
                "Nous tenions à vous remercier pour la qualité de l'accueil et des activités et pour la gentillesse et le professionnalisme des animateurs. Faustine et Baptiste ont passé de supers moments et c'est avec plaisir que nous les inscrirons de nouveau. Merci encore!"
=======
                "Nous tenions à vous remercier pour la qualité de l'accueil et des activités et pour la gentillesse et le professionnalisme des animateurs. Faustine et Baptiste ont passé de supers moments et c'est avec plaisir que nous les inscrirons de nouveau. Merci encore!
>>>>>>> efde1e29
              </p>
              <div className="flex items-center">
                <div className="flex-shrink-0">
                  <div className="h-10 w-10 rounded-full bg-primary-100 flex items-center justify-center">
                    <span className="text-primary-600 font-semibold">M</span>
                  </div>
                </div>
                <div className="ml-3">
                  <p className="text-sm font-medium text-gray-900">M.</p>
                  <p className="text-sm text-gray-500">Maman de Faustine et Baptiste</p>
                </div>
              </div>
            </div>
            
            <div className="bg-white p-6 rounded-xl shadow-md hover:shadow-lg transition-shadow">
              <div className="flex items-center mb-4">
                <svg className="text-yellow-400 w-5 h-5" fill="currentColor" viewBox="0 0 20 20">
                  <path d="M9.049 2.927c.3-.921 1.603-.921 1.902 0l1.07 3.292a1 1 0 00.95.69h3.462c.969 0 1.371 1.24.588 1.81l-2.8 2.034a1 1 0 00-.364 1.118l1.07 3.292c.3.921-.755 1.688-1.54 1.118l-2.8-2.034a1 1 0 00-1.175 0l-2.8 2.034c-.784.57-1.838-.197-1.539-1.118l1.07-3.292a1 1 0 00-.364-1.118L2.98 8.72c-.783-.57-.38-1.81.588-1.81h3.461a1 1 0 00.951-.69l1.07-3.292z"></path>
                </svg>
                <svg className="text-yellow-400 w-5 h-5" fill="currentColor" viewBox="0 0 20 20">
                  <path d="M9.049 2.927c.3-.921 1.603-.921 1.902 0l1.07 3.292a1 1 0 00.95.69h3.462c.969 0 1.371 1.24.588 1.81l-2.8 2.034a1 1 0 00-.364 1.118l1.07 3.292c.3.921-.755 1.688-1.54 1.118l-2.8-2.034a1 1 0 00-1.175 0l-2.8 2.034c-.784.57-1.838-.197-1.539-1.118l1.07-3.292a1 1 0 00-.364-1.118L2.98 8.72c-.783-.57-.38-1.81.588-1.81h3.461a1 1 0 00.951-.69l1.07-3.292z"></path>
                </svg>
                <svg className="text-yellow-400 w-5 h-5" fill="currentColor" viewBox="0 0 20 20">
                  <path d="M9.049 2.927c.3-.921 1.603-.921 1.902 0l1.07 3.292a1 1 0 00.95.69h3.462c.969 0 1.371 1.24.588 1.81l-2.8 2.034a1 1 0 00-.364 1.118l1.07 3.292c.3.921-.755 1.688-1.54 1.118l-2.8-2.034a1 1 0 00-1.175 0l-2.8 2.034c-.784.57-1.838-.197-1.539-1.118l1.07-3.292a1 1 0 00-.364-1.118L2.98 8.72c-.783-.57-.38-1.81.588-1.81h3.461a1 1 0 00.951-.69l1.07-3.292z"></path>
                </svg>
                <svg className="text-yellow-400 w-5 h-5" fill="currentColor" viewBox="0 0 20 20">
                  <path d="M9.049 2.927c.3-.921 1.603-.921 1.902 0l1.07 3.292a1 1 0 00.95.69h3.462c.969 0 1.371 1.24.588 1.81l-2.8 2.034a1 1 0 00-.364 1.118l1.07 3.292c.3.921-.755 1.688-1.54 1.118l-2.8-2.034a1 1 0 00-1.175 0l-2.8 2.034c-.784.57-1.838-.197-1.539-1.118l1.07-3.292a1 1 0 00-.364-1.118L2.98 8.72c-.783-.57-.38-1.81.588-1.81h3.461a1 1 0 00.951-.69l1.07-3.292z"></path>
                </svg>
                <svg className="text-yellow-400 w-5 h-5" fill="currentColor" viewBox="0 0 20 20">
                  <path d="M9.049 2.927c.3-.921 1.603-.921 1.902 0l1.07 3.292a1 1 0 00.95.69h3.462c.969 0 1.371 1.24.588 1.81l-2.8 2.034a1 1 0 00-.364 1.118l1.07 3.292c.3.921-.755 1.688-1.54 1.118l-2.8-2.034a1 1 0 00-1.175 0l-2.8 2.034c-.784.57-1.838-.197-1.539-1.118l1.07-3.292a1 1 0 00-.364-1.118L2.98 8.72c-.783-.57-.38-1.81.588-1.81h3.461a1 1 0 00.951-.69l1.07-3.292z"></path>
                </svg>
              </div>
              <p className="text-gray-600 mb-4">
                "Nous sommes ravi de cette première expérience avec vous. Merci aux animateurs pour leur énergie et leur accueil chaleureux."
              </p>
              <div className="flex items-center">
                <div className="flex-shrink-0">
                  <div className="h-10 w-10 rounded-full bg-primary-100 flex items-center justify-center">
                    <span className="text-primary-600 font-semibold">T</span>
                  </div>
                </div>
                <div className="ml-3">
                  <p className="text-sm font-medium text-gray-900">T.B.</p>
                  <p className="text-sm text-gray-500">Papa de Thomas à Ixelles</p>
                </div>
              </div>
            </div>
            
            <div className="bg-white p-6 rounded-xl shadow-md hover:shadow-lg transition-shadow">
              <div className="flex items-center mb-4">
                <svg className="text-yellow-400 w-5 h-5" fill="currentColor" viewBox="0 0 20 20">
                  <path d="M9.049 2.927c.3-.921 1.603-.921 1.902 0l1.07 3.292a1 1 0 00.95.69h3.462c.969 0 1.371 1.24.588 1.81l-2.8 2.034a1 1 0 00-.364 1.118l1.07 3.292c.3.921-.755 1.688-1.54 1.118l-2.8-2.034a1 1 0 00-1.175 0l-2.8 2.034c-.784.57-1.838-.197-1.539-1.118l1.07-3.292a1 1 0 00-.364-1.118L2.98 8.72c-.783-.57-.38-1.81.588-1.81h3.461a1 1 0 00.951-.69l1.07-3.292z"></path>
                </svg>
                <svg className="text-yellow-400 w-5 h-5" fill="currentColor" viewBox="0 0 20 20">
                  <path d="M9.049 2.927c.3-.921 1.603-.921 1.902 0l1.07 3.292a1 1 0 00.95.69h3.462c.969 0 1.371 1.24.588 1.81l-2.8 2.034a1 1 0 00-.364 1.118l1.07 3.292c.3.921-.755 1.688-1.54 1.118l-2.8-2.034a1 1 0 00-1.175 0l-2.8 2.034c-.784.57-1.838-.197-1.539-1.118l1.07-3.292a1 1 0 00-.364-1.118L2.98 8.72c-.783-.57-.38-1.81.588-1.81h3.461a1 1 0 00.951-.69l1.07-3.292z"></path>
                </svg>
                <svg className="text-yellow-400 w-5 h-5" fill="currentColor" viewBox="0 0 20 20">
                  <path d="M9.049 2.927c.3-.921 1.603-.921 1.902 0l1.07 3.292a1 1 0 00.95.69h3.462c.969 0 1.371 1.24.588 1.81l-2.8 2.034a1 1 0 00-.364 1.118l1.07 3.292c.3.921-.755 1.688-1.54 1.118l-2.8-2.034a1 1 0 00-1.175 0l-2.8 2.034c-.784.57-1.838-.197-1.539-1.118l1.07-3.292a1 1 0 00-.364-1.118L2.98 8.72c-.783-.57-.38-1.81.588-1.81h3.461a1 1 0 00.951-.69l1.07-3.292z"></path>
                </svg>
                <svg className="text-yellow-400 w-5 h-5" fill="currentColor" viewBox="0 0 20 20">
                  <path d="M9.049 2.927c.3-.921 1.603-.921 1.902 0l1.07 3.292a1 1 0 00.95.69h3.462c.969 0 1.371 1.24.588 1.81l-2.8 2.034a1 1 0 00-.364 1.118l1.07 3.292c.3.921-.755 1.688-1.54 1.118l-2.8-2.034a1 1 0 00-1.175 0l-2.8 2.034c-.784.57-1.838-.197-1.539-1.118l1.07-3.292a1 1 0 00-.364-1.118L2.98 8.72c-.783-.57-.38-1.81.588-1.81h3.461a1 1 0 00.951-.69l1.07-3.292z"></path>
                </svg>
                <svg className="text-yellow-400 w-5 h-5" fill="currentColor" viewBox="0 0 20 20">
                  <path d="M9.049 2.927c.3-.921 1.603-.921 1.902 0l1.07 3.292a1 1 0 00.95.69h3.462c.969 0 1.371 1.24.588 1.81l-2.8 2.034a1 1 0 00-.364 1.118l1.07 3.292c.3.921-.755 1.688-1.54 1.118l-2.8-2.034a1 1 0 00-1.175 0l-2.8 2.034c-.784.57-1.838-.197-1.539-1.118l1.07-3.292a1 1 0 00-.364-1.118L2.98 8.72c-.783-.57-.38-1.81.588-1.81h3.461a1 1 0 00.951-.69l1.07-3.292z"></path>
                </svg>
              </div>
              <p className="text-gray-600 mb-4">
                "Bravo à l'équipe! Chouette ambiance, animateur.rice.s souriant.e.s, top! Chouette "spectacle" à la fin de la semaine, très bonne idée de proposer une auberge espagnole"
              </p>
              <div className="flex items-center">
                <div className="flex-shrink-0">
                  <div className="h-10 w-10 rounded-full bg-primary-100 flex items-center justify-center">
                    <span className="text-primary-600 font-semibold">A</span>
                  </div>
                </div>
                <div className="ml-3">
                  <p className="text-sm font-medium text-gray-900">Amal</p>
                  <p className="text-sm text-gray-500">Maman à Ixelles</p>
                </div>
              </div>
            </div>
          </div>
        </div>
      </section>
      
      {/* Newsletter */}
      <section className="py-16 bg-primary-50">
        <div className="container max-w-7xl mx-auto px-4 sm:px-6 lg:px-8">
          <div className="bg-white rounded-xl shadow-md overflow-hidden">
            <div className="grid md:grid-cols-2">
              <div className="p-8 md:p-12">
                <h2 className="text-2xl md:text-3xl font-bold text-gray-900 mb-4">
                  Restez informé !
                </h2>
                <p className="text-gray-600 mb-6">
                  Inscrivez-vous à notre newsletter pour être informé des nouveaux stages et offres spéciales.
                </p>
                <form className="flex flex-col sm:flex-row gap-3">
                  <input
                    type="email"
                    placeholder="Votre adresse email"
                    className="form-input flex-grow"
                    required
                  />
                  <button
                    type="submit"
                    className="btn-primary whitespace-nowrap"
                  >
                    S'inscrire
                  </button>
                </form>
              </div>
              <div className="hidden md:block">
                <img
                  src="https://images.pexels.com/photos/3905856/pexels-photo-3905856.jpeg?auto=compress&cs=tinysrgb&w=1260&h=750&dpr=2"
                  alt="Enfants jouant ensemble"
                  className="h-full w-full object-cover"
                />
              </div>
            </div>
          </div>
        </div>
      </section>
    </div>
  );
};

export default HomePage;<|MERGE_RESOLUTION|>--- conflicted
+++ resolved
@@ -191,12 +191,7 @@
                 </svg>
               </div>
               <p className="text-gray-600 mb-4">
-<<<<<<< HEAD
-                "Nous tenions à vous remercier pour la qualité de l'accueil et des activités et pour la gentillesse et le professionnalisme des animateurs. Faustine et Baptiste ont passé de supers moments et c'est avec plaisir que nous les inscrirons de nouveau. Merci encore!"
-=======
-                "Nous tenions à vous remercier pour la qualité de l'accueil et des activités et pour la gentillesse et le professionnalisme des animateurs. Faustine et Baptiste ont passé de supers moments et c'est avec plaisir que nous les inscrirons de nouveau. Merci encore!
->>>>>>> efde1e29
-              </p>
+                "Nous tenions à vous remercier pour la qualité de l'accueil et des activités et pour la gentillesse et le professionnalisme des animateurs. Faustine et Baptiste ont passé de supers moments et c'est avec plaisir que nous les inscrirons de nouveau. Merci encore!"              
               <div className="flex items-center">
                 <div className="flex-shrink-0">
                   <div className="h-10 w-10 rounded-full bg-primary-100 flex items-center justify-center">
